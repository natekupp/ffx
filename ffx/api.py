from sklearn.base import BaseEstimator, RegressorMixin
from . import core

"""api.py defines user interfaces to FFX. run() runs the complete method.
FFXRegressor is a Scikit-learn style regressor."""

def run(train_X, train_y, test_X, test_y, varnames=None, verbose=False):
    return core.MultiFFXModelFactory().build(train_X, train_y, test_X, test_y, varnames, verbose)

class FFXRegressor(BaseEstimator, RegressorMixin):
    """This class provides a Scikit-learn style estimator."""
    def __init__(self):
<<<<<<< HEAD
        super().__init__()
=======
        pass
>>>>>>> 9a8b3c93
    def fit(self, X, y):
        # if X is a Pandas DataFrame, we don't have to pass in varnames.
        # otherwise we make up placeholders.        
        if hasattr(X, 'columns'):
            varnames = None
        else:
            varnames = ["X%d" % i for i in range(len(X))]
<<<<<<< HEAD
        self.models_ = run(X, y, X, y, varnames=varnames)
        self.model_ = self.models_[-1]
    def predict(self, X):
        return self.model_.predict(X)
    def complexity(self):
        return self.model_.complexity()
=======
        self._models = run(X, y, X, y, varnames=varnames)
        self._model = self._models[-1]
    def predict(self, X):
        return self._model.simulate(X)
    def complexity(self):
        return self._model.complexity()
>>>>>>> 9a8b3c93
        <|MERGE_RESOLUTION|>--- conflicted
+++ resolved
@@ -10,11 +10,7 @@
 class FFXRegressor(BaseEstimator, RegressorMixin):
     """This class provides a Scikit-learn style estimator."""
     def __init__(self):
-<<<<<<< HEAD
         super().__init__()
-=======
-        pass
->>>>>>> 9a8b3c93
     def fit(self, X, y):
         # if X is a Pandas DataFrame, we don't have to pass in varnames.
         # otherwise we make up placeholders.        
@@ -22,19 +18,9 @@
             varnames = None
         else:
             varnames = ["X%d" % i for i in range(len(X))]
-<<<<<<< HEAD
         self.models_ = run(X, y, X, y, varnames=varnames)
         self.model_ = self.models_[-1]
     def predict(self, X):
         return self.model_.predict(X)
     def complexity(self):
-        return self.model_.complexity()
-=======
-        self._models = run(X, y, X, y, varnames=varnames)
-        self._model = self._models[-1]
-    def predict(self, X):
-        return self._model.simulate(X)
-    def complexity(self):
-        return self._model.complexity()
->>>>>>> 9a8b3c93
-        +        return self.model_.complexity()